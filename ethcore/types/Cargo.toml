--- conflicted
+++ resolved
@@ -10,11 +10,8 @@
 ethcore-util = { path = "../../util" }
 ethjson = { path = "../../json" }
 bloomable = { path = "../../util/bloomable" }
-<<<<<<< HEAD
 hash = { path = "../../util/hash" }
-=======
 heapsize = "0.4"
->>>>>>> e04d58f6
 
 [dev-dependencies]
 rustc-hex= "1.0"