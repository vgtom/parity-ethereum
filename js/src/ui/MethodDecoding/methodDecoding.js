--- conflicted
+++ resolved
@@ -142,27 +142,17 @@
   getAscii () {
     const { api } = this.context;
     const { transaction } = this.props;
-    const input = transaction.input || transaction.data;
-
-<<<<<<< HEAD
-    if (!/^(0x)?([0]*[1-9a-f]+[0]*)+$/.test(input)) {
-      return null;
-    }
-
-    const ascii = api.util.hex2Ascii(input);
-    const text = ASCII_INPUT.test(ascii)
-      ? ascii
-      : input;
-=======
-    const ascii = api.util.hex2Ascii(transaction.input);
+    const ascii = api.util.hex2Ascii(transaction.input || transaction.data);
+
     return { value: ascii, valid: ASCII_INPUT.test(ascii) };
   }
 
   renderInputValue () {
     const { transaction } = this.props;
     const { expandInput, inputType } = this.state;
-
-    if (!/^(0x)?([0]*[1-9a-f]+[0]*)+$/.test(transaction.input)) {
+    const input = transaction.input || transaction.data;
+
+    if (!/^(0x)?([0]*[1-9a-f]+[0]*)+$/.test(input)) {
       return null;
     }
 
@@ -173,8 +163,7 @@
 
     const text = type === 'ascii'
       ? ascii.value
-      : transaction.input;
->>>>>>> b8b9086d
+      : input;
 
     const expandable = text.length > 50;
     const textToShow = expandInput || !expandable
@@ -182,13 +171,6 @@
       : text.slice(0, 50) + '...';
 
     return (
-<<<<<<< HEAD
-      <div className={ styles.description }>
-        <div>
-          <span>with the input &nbsp;</span>
-          <code className={ styles.inputData }>{ text }</code>
-        </div>
-=======
       <div>
         <span>with the </span>
         <span
@@ -206,7 +188,6 @@
             { textToShow }
           </code>
         </span>
->>>>>>> b8b9086d
       </div>
     );
   }
